--- conflicted
+++ resolved
@@ -161,10 +161,6 @@
 		if time.Now().After(waiter.DatetimeExpired) {
 			waitingListRemoveSub(i)
 			logger.Info("User \"" + waiter.Username + "\" was purged from the waiting list (due to expiry).")
-<<<<<<< HEAD
-			break
-=======
->>>>>>> dd14bf08
 		}
 	}
 }
