--- conflicted
+++ resolved
@@ -15,13 +15,8 @@
 
 const gameStateReducer = produce((
   state: Draft<GameState>,
-<<<<<<< HEAD
-  options: Options,
-  action: GameAction,
-=======
   action: GameAction,
   options: Options,
->>>>>>> ae991fbe
 ) => {
   const variant = VARIANTS.get(options.variantName);
   if (variant === undefined) {
