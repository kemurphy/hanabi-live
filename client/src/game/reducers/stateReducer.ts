// The main reducer for the game mode, contemplating replays and game actions

import produce, { Draft, original } from 'immer';
import { Action, GameAction } from '../types/actions';
import GameState from '../types/GameState';
import Options from '../types/Options';
import State from '../types/State';
import gameStateReducer from './gameStateReducer';
import initialGameState from './initialGameState';
import replayReducer from './replayReducer';

const stateReducer = produce((state: Draft<State>, options: Options, action: Action) => {
  switch (action.type) {
    case 'gameActionList': {
      // Calculate all the intermediate states
<<<<<<< HEAD
      const initial = initialGameState(options);
      const states: GameState[] = [initial];

      state.ongoingGame = action.actions.reduce((s: GameState, o: Options, a: GameAction) => {
        const nextState = gameStateReducer(s, o, a);
=======
      const initial = initialGameState(state.options);
      const states: GameState[] = [initial];

      state.ongoingGame = action.actions.reduce((s: GameState, a: GameAction) => {
        const nextState = gameStateReducer(s, a, state.options);
>>>>>>> ae991fbe

        if (a.type === 'turn') {
          // Store the current state in the state table to enable replays
          states[a.num] = nextState;
        }

        return nextState;
      }, initial);

      state.replay.states = states;
      break;
    }
    case 'startReplay':
    case 'endReplay':
    case 'goToTurn':
    case 'hypoStart':
    case 'hypoBack':
    case 'hypoEnd':
    case 'hypoAction': {
      state.replay = replayReducer(state.replay, action, state.options);
      break;
    }
    default: {
      // A new game state happened
      state.ongoingGame = gameStateReducer(original(state.ongoingGame)!, action, state.options)!;
      if (action.type === 'turn') {
        // Save it for replays
        state.replay.states[action.num] = state.ongoingGame;
      }
      break;
    }
  }

  // Update the visible state to the game or replay state
  if (state.replay.active) {
    state.visibleState = state.replay.ongoingHypothetical ?? state.replay.states[state.replay.turn];
  } else {
    state.visibleState = state.ongoingGame;
  }
}, {} as State);

export default stateReducer;<|MERGE_RESOLUTION|>--- conflicted
+++ resolved
@@ -3,29 +3,20 @@
 import produce, { Draft, original } from 'immer';
 import { Action, GameAction } from '../types/actions';
 import GameState from '../types/GameState';
-import Options from '../types/Options';
 import State from '../types/State';
 import gameStateReducer from './gameStateReducer';
 import initialGameState from './initialGameState';
 import replayReducer from './replayReducer';
 
-const stateReducer = produce((state: Draft<State>, options: Options, action: Action) => {
+const stateReducer = produce((state: Draft<State>, action: Action) => {
   switch (action.type) {
     case 'gameActionList': {
       // Calculate all the intermediate states
-<<<<<<< HEAD
-      const initial = initialGameState(options);
-      const states: GameState[] = [initial];
-
-      state.ongoingGame = action.actions.reduce((s: GameState, o: Options, a: GameAction) => {
-        const nextState = gameStateReducer(s, o, a);
-=======
       const initial = initialGameState(state.options);
       const states: GameState[] = [initial];
 
       state.ongoingGame = action.actions.reduce((s: GameState, a: GameAction) => {
         const nextState = gameStateReducer(s, a, state.options);
->>>>>>> ae991fbe
 
         if (a.type === 'turn') {
           // Store the current state in the state table to enable replays
