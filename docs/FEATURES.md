# List of Features

[Hanab Live](https://hanab.live/) was released on October 2017 as an attempt to improve upon [Keldon Jones'](http://keldon.net/) implementation of the game (which is now deleted). The site offers many different features and ways to play.

<br />

## Table of Contents

1. [Basic How-To](#basic-how-to)
2. [Major Features](#major-features)
3. [Notes](#notes)
4. [Custom Game Options](#custom-game-options)
5. [Other Options](#other-options)
6. [Sounds](#sounds)
7. [Keyboard Shortcuts](#keyboard-shortcuts)
8. [Similar Deals and Competitive Play](#similar-deals-and-competitive-play)
9. [Chat](#chat)
10. [Friends](#friends)
11. [Tags](#tags)
12. [Website Endpoints](#website-endpoints)
13. [Research & Bots](#research--bots)

<br />

## Basic How-To

* If you don't know how to play the game already, read [the rules](Rules.md). For visual learners, you can also try watching [Zamiel's video explanation](https://www.youtube.com/watch?v=jR9i1qCbHXQ).
* Getting a game going should be self-explanatory, but just in case:
  * Once logged in, use the "Create Game" button on the top navigation bar and then click "Create".
  * For everyone else, the game will now appear in the list of games. To join it, they need to click on ▶️.
  * Then, the creator of the table needs to click on the "Start Game" button on the top navigation bar.
* Once inside a game, the UI elements are as follows:
  * The play stacks are on the left (one for each suit).
  * The player hands are on the right. Drawn cards are added to the left side of the hand.
  * You can tell whose turn it is by looking to see if a player's name is bolded.
  * In the top-right-hand corner is a clue log that will track every clue given over the course of the game.
  * In the middle-right is some statistics about how well the game is going.
  * In the bottom-left-hand corner is the deck, which shows how many cards are left in it.
  * In the bottom-right-hand corner is the discard pile.
  * To the left of the discard pile is the turn count, score, clue count, and strike count.
* To perform an action:
  * Play a card by clicking and dragging it to the play stacks.
  * Discard a card by clicking and dragging it to the discard pile.
  * Give a clue by:
    * Clicking on the button corresponding to the clue recipient.
    * Clicking on the button corresponding to the rank or the color.
    * Clicking on the "Give Clue" button.
* Once the game is over, use the "Lobby" button in the bottom-left-hand corner.

<br />

## Major Features

#### Clue Indication

* Arrows indicate the cards that are touched by a clue.
  * A circle on the arrow shows the type of clue that was given.
  * Arrows with a white border indicate that they are touching a "brand new" card (e.g. a card that has not been touched by any positive clues yet).
  * Arrows with a gray border indicate that they are re-touching a card that has been previously touched by one or more positive clues.
* An orange border around a card signifies that it has been "touched" by one or more positive clues. The card will also be raised slightly.
* The game will keep track of the clues that accumulate on cards, "filling them in" when appropriate.
* You can hold down the left mouse button or tap and hold on someone else's hand to see how it appears to them. (This is referred to as "empathy".)

#### Pips

* Suit pips (that represent the possible suits) and black boxes (that represent the possible ranks) will appear on cards in a player's hand.
* The pips and boxes will automatically disappear as positive clues and negative clues "touch" the card.
* The pips and boxes will automatically be crossed out if all the particular cards for that suit/rank are visible.

#### Critical Indicator

A "❗" icon will appear on cards that are "critical". (Critical cards are cards that have not been played yet and have only one copy remaining.)

#### Clue Log

* A clue log is shown in the top-right-hand corner.
* When the cursor is hovering over a card, the positive clues that have touched the card will turn white and the negative clues that have touched the card will turn red.
* You can click on an entry in the clue log to go to the turn when the clue was given.

#### Spectators

* All games have the ability to be spectated by others.
* Spectators will see all of the hands.
* The list of current spectators can be seen by hovering over the "👀" icon in the bottom-right-hand corner.
* Spectators can right-click on a player's name to view the game from their perspective.

#### In-Game Replay

* In the middle of a game, players can click on the arrow button in the bottom-left-hand corner to open the in-game replay feature.
* Using this feature, players can go back in time to see the exact game state at a specific turn.
* There are some helpful shortcuts for going to a specific turn:
  * You can Alt + click on a card to go to the turn it was drawn.
  * You can middle-click on a card go to the turn it was first positively clued.
  * You can click on a card in the play stacks to go to the turn before the card was played.
  * You can click on a card in the discard pile to go to the turn before the card was discarded.
  * You can click on an entry in the clue log to go to the turn when the clue was given.
  * You can click on the three strike squares to go to the turn before the strike happened, if any.
  * You can right-click on the "Turn" label to go to an arbitrary turn.

#### Game History and Profiles

* After a game is completed, it will be recorded in the database.
* Players will be able to see their past games in the "Show History" screen.
* You can click on a player's name in the lobby to view their profile, which will show all of their past games and some extra statistics.

#### Replays

* Any past game can be viewed as a replay or a shared replay.
* Similar to an in-game replay, in a post-game replay, you can review the game turn by turn.

#### Shared Replays

* A shared replay is similar to a normal replay, but others can join to have a coordinated review session.
* At the end of each game, you will automatically be put into a shared replay with everyone who played the game.
* The leader controls what turn is being shown. By default, the leader will be the person who created the game or created the shared replay.
* Players can "break free" of what the leader is showing by clicking the "Pause Shared Turns" button, or by manually navigating to a different turn. To resynchronize with the team, they need to click on the "Use Shared Turns Button". (The up arrow and down arrow are also shortcuts for clicking on this button.)
* The leader can right-click on a card to highlight it with a red arrow (to point out things to the other players).
* The current leader can be seen by hovering over the "👑" icon in the bottom right-hand corner.
* The leader role can be transferred by clicking or double-tapping the crown.

#### Hypotheticals

* In a shared replay, the leader has the option to begin a hypothetical.
* In a hypothetical, the leader can perform actions for all of the players, playing the game forward for as long as desired.
* Hypotheticals are useful to show what would happen if a player decided to do a different move than they really did in the game.
* When a hypothetical is active, other players cannot "break free" or return to previous turns.
* The leader can Alt + right-click on a card to morph it into an arbitrary card. This can be useful for showing how players have to account for different kinds of situations or to create specific game states.

#### Game Statistics

* Some statistics are shown on the right hand side of the screen to show how well the game is going.
* Pace:
  * You can think of the game as a race to play all of the cards before the deck runs out. It is useful to track how close to the end of the race you are.
  * Pace is a measure of the amount of discards that can happen while still having a chance to get the maximum score.
  * Pace is calculated with the following formula: `current score + cards in deck + number of players - maximum score`.
  * If you discard all copies of a card, so that the the maximum achievable score lowers, pace will adjust accordingly.
  * At pace 0, the only way to win is if every player plays a card in the last round of the game.
* Efficiency:
<<<<<<< HEAD
  * In Hanabi, you want to be as efficient as possible with the limited number of clues that you have. It is useful to track how well the team is doing with regards to this.
  * Efficiency is calculated with the following formula: `(number of cards played + number of unplayed cards with one or more clues "on" them) / number of clues given or lost`
=======
  * Since you only have a limited amount of clues, you want to be as efficient as possible with then. It is useful to track how well the team is doing with regards to this.
  * Efficiency is calculated with the following formula: `(number of cards played + number of unplayed cards with one or more clues "on" them) / number of clues given`
>>>>>>> 77e195ff
  * The numerator (first number) shows the efficiency of the current game.
  * The denominator (second number) shows the minimum possible efficiency needed to win with the current number of players and the current variant. (This number is statically calculated at the beginning of the game - it will not adjust if the maximum achievable score lowers.)
  * Note that this measure of efficiency assumes *Good Touch Principle* - that all clued cards will eventually be played. If your team does not play with *Good Touch Principle*, then these numbers won't be useful.
  * Efficiency will automatically account for clued cards that are globally known to be trash. Such cards will not be included in the "number of unplayed cards with one or more clues on them" term.

#### 6-Player Games

* In 6-player games, only three cards are dealt to each player.

<br />

## Notes

#### Basic Description

* When in the middle of an ongoing game, players can right-click or double-tap on any card to add a note to it. Afterward, by hovering over a card, a tooltip will appear with the written note.
* This is useful for storing contextual information about a card for later.
* Notes can also be written during an in-game replay as a way to track the card as it moves throughout your hand.
* Since notes are tracked by the server, players can switch computers mid-game and keep any notes written.
* Notes are saved in the database and will persist into the replay.
* Everyone's notes are combined and shown to spectators, which is fun to see.

#### Card Identity Notes

* If the note matches the name of a card (e.g. "red 1", "r1", etc.), the card face will change to match. (The card face will automatically be deactivated if a clue is received that falsifies the note.) If this is undesired, append a question mark to the end of your note (e.g. "r1?").
  * Black is abbreviated as "k".
  * Rainbow, muddy rainbow, and cocoa rainbow are abbreviated as "m".
  * Pink, light pink, and gray pink are abbreviated as "i".
  * Brown is abbreviated as "n".
  * The "dark" suits are abbreviated the same as their normal counterparts.
  * Gray is abbreviated as "a".
* You can also use the order of a suit on the stacks instead of the suit name. For example, "11" represents a red 1 when the red stack is the left-most stack. This is helpful in games with suit names that start with the same letter.

#### Special Note Borders

* A note of "f" can be written to indicate that the card is "Finessed". This will draw a special border around the card.
* A note of "cm" can be written to indicate that the card is "Chop Moved". This will draw a special border around the card.

#### Other Special Notes

* A note of "kt", "trash", "stale", or "bad" can be written to indicate that the card is "Trash". This will draw a special image on the card.
* A note of "fixme" can be be written to indicate that the card needs to be given a "fix clue" at some point in the future. This will draw a special image on the card.
* A note of "blank" can be written on a card to make it look like the deck back.
* A note of "unclued" can be written to manually remove the border that normally appears around a card when it is touched by one or more clues.

#### Adding Context to Special Notes

* If you want to keep the behavior of a special note but write additional text on the note, place the special note in square brackets. This can also be used to stack multiple effects on top of each other. For example, the note "[f] [r1]" will mark a card as finessed and as a red 1.

#### Note Shortcuts

* There are also some keyboard shortcuts for making notes:
  * Shift + Right-click --> f
    * "f" is a common abbreviation for "this card is *Finessed*".
    * This will also draw a special border around the card.
  * Alt + Right-click --> cm
    * "cm" is a common abbreviation for "this card is *Chop Moved*".
    * This will also draw a special border around the card.
  * Ctrl + Shift + Right-click --> [previously entered note]
    * If you need to put the same note on multiple cards, enter the note on the first card, and then use this hotkey on the rest of the cards.

<br />

## Custom Game Options

* In a pre-game, the custom game options (if any) can be seen on the left side of the screen.
* In a game, the custom game (if any) can be seen by hovering over the deck.

<br />

#### Variants

* The server implements several variants, which are listed on [a separate page](https://github.com/Zamiell/hanabi-live/tree/master/docs/VARIANTS.md).

#### Timed Games

* Each game has the option to be created with as a "Timed Game".
* Similar to chess, each player has a bank of time that decreases only during their turn.
* By default, each player starts with 2 minutes and adds 20 seconds to their clock after performing each move.
* If time runs out for any player, the game immediately ends and a score of 0 will be given.

#### Speedruns

* Each game has the option to be created as a speedrun. In speedruns, players attempt to beat the game as fast as possible (as a special challenge). The best speedrun times are tracked on the [Speedrun.com leaderboards](https://www.speedrun.com/hanabi).
* In a speedrun, the controls work differently and are optimized for faster play:
  * Left-clicking on a card in your hand will play it.
  * Right-clicking on a card in your hand hand will discard it.
  * Left-clicking on a card in your teammate's hand will give it a color clue.
  * Right-clicking on a card in your teammate's hand will give it a rank clue.
  * Empathy can still be used by Ctrl + Left-clicking.
* Speedrunning games will not count towards your statistics.
* If this mode is enabled, then the "Timed" option will be disabled.

#### Card Cycling

* Each game has the option to enable algorithmic card cycling.
* If enabled, whenever a player gives a clue, their oldest unclued card will be moved to their newest slot.
* This is a way to play that is used by <a href="https://sites.google.com/view/iraci">Alessandro Iraci's</a> group from the <a href="https://www.sns.it/en">Scuola Normale Superiore di Pisa</a>.

#### Bottom Deck Blind Plays

* Each game has the option to allow a special "house" rule.
* If enabled, when there is 1 card left in the deck, players are allowed to blind play it.
* This is done by dragging the deck on to the play area.
* A golden border will appear around the deck when there is 1 card left in order to signify that this is possible.
* This feature can prevent losses that occur from being "bottom decked" by a 3 or a 4 that was impossible to save in the early or mid-game.

#### Empty Clues

* By default, it is not possible to give an "empty" clue, which is a clue that touches 0 cards.
* Each game has the option to allow empty clues.
* More information on the history of empty clues can be found in the [Hyphen-ated conventions repository](https://github.com/Zamiell/hanabi-conventions/blob/master/misc/Empty_Clues.md#history).

#### One Extra Card

* Each game has the option to play with one extra card dealt to each player at the start of the game.
* This can make the game easier with a low amount of players, but make the game harder with a high amount of players.

#### One Less Card

* Each game has the option to play with one less card dealt to each player at the start of the game.
* This can make the game easier with a high amount of players, but make the game harder with a low amount of players.

#### All or Nothing

* Each game has the option to play it as "All or Nothing", which changes the rules.
* In this mode, the game does not end when the final card is drawn, allowing players to continue playing as normal until all of the stacks are completed.
* The game immediately ends with a score of 0 if the team gets 3 strikes, as per normal.
* The game immediately ends with a score of 0 if a "critical" card is discarded. (Critical cards are cards that have not been played yet and have only one copy remaining.)
* The game immediately ends with a score of 0 if a player has no cards in their hand and no clue tokens are available.
* (This is the fourth [official variant](https://github.com/Zamiell/hanabi-conventions/blob/master/misc/Rules.md#multicolor-variants).)

#### Detrimental Character Assignments

* Each game has the option to enable "Detrimental Character Assignments". When enabled, it will restrict players in additional ways beyond the normal rules.
* The characters are loosely based on [this post](https://boardgamegeek.com/thread/1688194/hanabi-characters-variant) from Sean McCarthy on the Board Game Geek forums.
* More information on the characters are listed on [a separate page](https://github.com/Zamiell/hanabi-live/tree/master/docs/CHARACTERS.md).

#### Password-Protected Games

* Each game has the option to be created with a password.
* This allows private tables to be created.

<br />

## Other Options

#### Keldon Mode

* By default, the interface will look similar to the [Board Game Arena](https://en.boardgamearena.com/) implementation of the game. In this mode, all of the hands are grouped together in rows.
* In Keldon mode, the hands are distributed around the table, similar to how it would look if you were playing a card game in real-life.

#### Color-Blind Mode

* Each player has the option to toggle a color-blind mode that will add a letter to each card that signifies which suit it is.

#### Real-Life Mode

* In real-life mode, cards will no longer be filled in with positive and negative clues.
* Furthermore, extra UI elements are turned off (8 clue warning, etc.).

#### Reverse Hand Direction

* Each player has the option to toggle a "reverse hand direction" option, in which the user interface will display the hand from right-to-left instead of from left-to-right.
* This is useful for players that are used to drawing cards from the right side instead of from the left.

#### Pre-Playing

* Each player has the option to enable the ability to pre-play cards, which is similar to "pre-moves" in Chess.
* Players can pre-play or pre-discard by clicking and dragging a card to the respective location and releasing the mouse button. Once done, the card will hover over the location until their turn has arrived, and then the action will be automatically performed.
* Once a card is pre-played or pre-discarded, it cannot be undone unless they go back to the lobby (or refresh the page).

#### Hyphen-ated Conventions

If you are playing with the <a href="https://github.com/Zamiell/hanabi-conventions">Hyphen-ated group</a>, some additional UI elements are enabled:

* Double discard situation notification
* Special sound effect when discarding in a double discard situation (not implemented yet)
* Special sound effect when discarding a clued card (not implemented yet)
* Special sound effect when playing a 1 out of order (not implemented yet)

<br />

## Sounds

* There are different sounds for:
  * when a player takes an action
  * when it reaches your turn
  * when a card fails to play
  * when two cards fail to play in a row
  * when a card blind-plays
  * when multiple cards blind-play in a row (up to 4)
  * discarding a "critical" card
  * finishing the game with a score of 0
  * finishing the game with a non-perfect score
  * finishing the game with a perfect score

<br />

## Keyboard Shortcuts

* In the lobby:
  * Join the first game: `Alt + j`
  * Create a table: `Alt + c`
  * Show history: `Alt + h`
  * Watch a specific replay: `Alt + a`
  * Sign out: `Alt + o`
* In a pre-game:
  * Start a game: `Alt + s`
  * Return to the lobby: `Alt + r` or `Escape`
  * Leave the game: `Alt + l`
* In a game:
  * Play a card: `a` or `+` (will prompt for the slot number)
  * Discard a card: `d` or `-` (will prompt for the slot number)
  * Clue:
    * `Tab` to select a player
    * `1`, `2`, `3`, `4`, `5` for a rank clue
    * Or `q`, `w`, `e`, `r`, `t` for a color clue
    * Then `Ctrl + Enter` to submit
* In a replay:
  * Rewind back one turn: `Left`
  * Fast-forward one turn: `Right`
  * Rewind one full rotation: `[`
  * Fast-forward one full rotation: `]`
  * Go to the beginning: `Home`
  * Go to the end: `End`
* In a shared replay:
  * Toggle shared turns: `Up` or `Down`

<br />

## Similar Deals and Competitive Play

* Normally, when a game is started, the server will find a deal in the database (based on a seed) that none of the players have played before.
* If there were no old deals that matched this criteria, the server will generate a new random deal.
* After the game is completed, the "Other Scores" button on the game history screen will show other players who played the same deal, if any. You can even view the replay of other people's games to see how they played the deal.
* If two groups of players want to compete against each other, then there are a few ways to play a non-randomly generated deal:
  * Start a game with a name of `!seed [seed]` to play a deal generated by that specific seed. For example: `!seed showmatch-jan-2050-game-1`
  * Start a game with a name of `!replay [id] [turn]` to replay an existing game that is already located in the database. (Specifying the turn number is optional.)

<br />

## Chat

* The website offers a public lobby chat and a private per-game chat. When chatting with other players, please follow [the community guidelines](COMMUNITY_GUIDELINES.md).
* You can also send private messages to other players with the `/pm` command.
* You can type any emoji into chat using the [standard emoji short-code](https://raw.githubusercontent.com/Zamiell/hanabi-live/master/public/js/src/data/emojis.json). For example, `:thinking:` will turn into 🤔.
* You can type any [Twitch emote](https://raw.githubusercontent.com/Zamiell/hanabi-live/master/public/js/src/data/emotes.json) into chat. For example, `Kappa` will turn into <img src="https://github.com/Zamiell/hanabi-live/raw/master/public/img/emotes/twitch/Kappa.png">. (Many BetterTwitchTV and FrankerFaceZ emotes are also supported.)
* There are various chat commands. The full list can be found [here](CHAT_COMMANDS.md).
* All lobby chat will be replicated to (and from) the [Discord server](https://discord.gg/FADvkJp).

<br />

## Friends

* When there are a lot of users online and a lot of games going on, it can be cumbersome to find the people you care about. The website supports adding specific people to your friends list with the `/friend` command. (e.g. `/friend Alice` to add Alice)
* Your friends will be listed alphabetically at the top of the user list.
* Games that contain one or more of your friends will be sorted at the top of the games list.
* If you have one or more friends, a "Show History of Friends" button will appear on the history screen.

<br />

## Tags

* Attaching notes to cards is useful for keeping track of things in the middle of a game. But what if you want to put a note on an entire game? That's where tags come in.
* By using the `/tag [tag]` command, you can attach arbitrary notes to a specific game so that you can more-easily find it later.
* For example, if you performed a massive *Quadruple Finesse*, then you could do a `/tag Quadruple Finesse`.
* You can have an unlimited amount of tags per game. Anyone can add a tag to a game, regardless of whether they played in it or not. Everyone's tags are shared.
* You can add tags during an ongoing game. The server will not reveal what the tag is to the other players (in order to avoid leaking information about the game).
* Tags added during a replay will echo the everyone in the replay.
* You can use the `/tagdelete [tag]` command to delete an existing tag.
* You can use the `/tagsearch [tag]` command to search through all games for a specific tag.

<br />

## Website Endpoints

* As mentioned previously, the website offers endpoints to show statistics on specific players, variants, and so forth.

| URL                                       | Description
| ----------------------------------------- | -----------
| `/scores/[username]`                      | Lists the player's profile and best scores.
| `/history/[username]`                     | Lists the player's past games.
| `/history/[username1]/[username2]`        | Lists the past games that 2 players were in together. (You can specify up to 6 players.)
| `/missing-scores/[username]`              | Lists the player's remaining non-max scores.
| `/missing-scores/[username1]/[username2]` | Lists the remaining non-max scores that 2 players both need. (You can specify up to 6 players.)
| `/tags/[username]`                        | Lists the player's tagged games.
| `/seed/[seed]`                            | Lists the games played on a specific seed.
| `/stats`                                  | Lists stats for the entire website.
| `/variant/[id]`                           | Lists stats for a specific variant.
| `/tag/[tag]`                              | Lists all the games that match the specified tag.

<br />

## Research & Bots

* A game can be stored as a [JSON](https://www.json.org/json-en.html) object. The community uses [the following format](https://raw.githubusercontent.com/Zamiell/hanabi-live/master/misc/example_game_with_comments.json) to specify a game.
* The website supports watching arbitrary games from JSON files. Simply select "Watch Specific Replay" from the menu, select "JSON Data" as the source, and then paste in the JSON data.
* This is useful for researchers and bot-makers because you can take one of the games that your bot plays and then plug it into the website in order to more-easily see what kinds of strategies that it is doing.
* It is also possible to program a bot to play on the website with other players. Unlike other websites such as [lichess.org](https://lichess.org/), there is no bot-specific API. Bots must connect to the WebSocket server and send messages in exactly the same way that a real player would. A reference bot implementation can be found [here](https://github.com/Zamiell/hanabi-live-bot).

### JSON Endpoints

| URL                                    | Description
| -------------------------------------- | -----------
| `/history/[username]?api`              | Provides all of the games played by a user.
| `/history/[username1]/[username2]?api` | Provides all of the games played in by both users. (You can specify up to 6 players.)
| `/seed/[seed]?api`                     | Provides all of the games played on the specified seed.
| `/export/[game ID]`                    | Provides the data for an arbitrary game from the database.

<br /><|MERGE_RESOLUTION|>--- conflicted
+++ resolved
@@ -136,13 +136,8 @@
   * If you discard all copies of a card, so that the the maximum achievable score lowers, pace will adjust accordingly.
   * At pace 0, the only way to win is if every player plays a card in the last round of the game.
 * Efficiency:
-<<<<<<< HEAD
-  * In Hanabi, you want to be as efficient as possible with the limited number of clues that you have. It is useful to track how well the team is doing with regards to this.
+  * Since you only have a limited amount of clues, you want to be as efficient as possible with then. It is useful to track how well the team is doing with regards to this.
   * Efficiency is calculated with the following formula: `(number of cards played + number of unplayed cards with one or more clues "on" them) / number of clues given or lost`
-=======
-  * Since you only have a limited amount of clues, you want to be as efficient as possible with then. It is useful to track how well the team is doing with regards to this.
-  * Efficiency is calculated with the following formula: `(number of cards played + number of unplayed cards with one or more clues "on" them) / number of clues given`
->>>>>>> 77e195ff
   * The numerator (first number) shows the efficiency of the current game.
   * The denominator (second number) shows the minimum possible efficiency needed to win with the current number of players and the current variant. (This number is statically calculated at the beginning of the game - it will not adjust if the maximum achievable score lowers.)
   * Note that this measure of efficiency assumes *Good Touch Principle* - that all clued cards will eventually be played. If your team does not play with *Good Touch Principle*, then these numbers won't be useful.
