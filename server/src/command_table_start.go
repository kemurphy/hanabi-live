--- conflicted
+++ resolved
@@ -303,11 +303,7 @@
 	}
 
 	// Start a timer to detect if the current player runs out of time
-<<<<<<< HEAD
-	if t.Options.Timed && !t.Replay {
-=======
 	if t.Options.Timed && !t.ExtraOptions.Replay {
->>>>>>> f69f6d42
 		go g.CheckTimer(g.Turn, g.PauseCount, g.Players[g.ActivePlayer])
 	}
 }