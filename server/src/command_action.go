package main

import (
	"strconv"
	"strings"
	"time"
)

var (
	actionFunctions map[int]func(*Session, *CommandData, *Game, *GamePlayer) bool
)

func actionsFunctionsInit() {
	actionFunctions = map[int]func(*Session, *CommandData, *Game, *GamePlayer) bool{
		ActionTypePlay:      commandActionPlay,
		ActionTypeDiscard:   commandActionDiscard,
		ActionTypeColorClue: commandActionClue,
		ActionTypeRankClue:  commandActionClue,
		ActionTypeGameOver:  commandActionGameOver,
	}
}

// commandAction is sent when the user performs an in-game action
//
// Example data:
// {
//   tableID: 5,
//   // Corresponds to "actionType" in "constants.go"
//   type: 0,
//   // If a play or a discard, corresponds to the order of the the card that was played/discarded
//   // If a clue, corresponds to the index of the player that received the clue
//   // If a game over, corresponds to the index of the player that caused the game to end
//   target: 1,
//   // Optional; only present if a clue
//   // If a color clue, then 0 if red, 1 if yellow, etc.
//   // If a rank clue, then 1 if 1, 2 if 2, etc.
//   // If a game over, then the value corresponds to the "endCondition" values in "constants.go"
//   value: 0,
// }
func commandAction(s *Session, d *CommandData) {
	/*
		Validate
	*/

	// Validate that the table exists
	tableID := d.TableID
	var t *Table
	if v, ok := tables[tableID]; !ok {
		s.Warning("Table " + strconv.Itoa(tableID) + " does not exist.")
		return
	} else {
		t = v
	}
	g := t.Game

	// Validate that the game has started
	if !t.Running {
		s.Warning(ChatCommandNotStartedFail)
		return
	}

	// Validate that it is not a replay
	if t.Replay {
		s.Warning("You cannot perform a game action in a shared replay.")
		g.InvalidActionOccurred = true
		return
	}

	// Validate that they are in the game
	i := t.GetPlayerIndexFromID(s.UserID())
	if i == -1 {
		s.Warning("You are not playing at table " + strconv.Itoa(tableID) + ", " +
			"so you cannot send an action.")
		return
	}

	// Validate that it is this player's turn
	if g.ActivePlayer != i && d.Type != ActionTypeGameOver {
		s.Warning("It is not your turn, so you cannot perform an action.")
		g.InvalidActionOccurred = true
		return
	}

	// Validate that the game is not paused
	if g.Paused {
		s.Warning("You cannot perform a game action when the game is paused.")
		g.InvalidActionOccurred = true
		return
	}

	// Local variables
	p := g.Players[i]

	// Validate that a player is not doing an illegal action for their character
	if characterValidateAction(s, d, g, p) {
		g.InvalidActionOccurred = true
		return
	}
	if characterValidateSecondAction(s, d, g, p) {
		g.InvalidActionOccurred = true
		return
	}

	/*
		Action
	*/

	// Remove the double discard state
	g.DoubleDiscard = false

	// Remove the "fail#" and "blind#" states
	g.Sound = ""

	// Start the idle timeout
	// (but don't update the idle variable if we are ending the game)
	if d.Type != ActionTypeGameOver {
		go t.CheckIdle()
	}

	// Do different tasks depending on the action
	if actionFunction, ok := actionFunctions[d.Type]; ok {
		if !actionFunction(s, d, g, p) {
			return
		}
	} else {
		s.Warning("That is not a valid action type.")
		g.InvalidActionOccurred = true
		return
	}

	// Do post-action tasks
	characterPostAction(d, g, p)

	// Send a message about the current status
	t.NotifyStatus()

	// Adjust the timer for the player that just took their turn
	// (if the game is over now due to a player running out of time, we don't need to adjust the
	// timer because we already set it to 0 in the "checkTimer" function)
	if d.Type != ActionTypeGameOver {
		p.Time -= time.Since(g.DatetimeTurnBegin)
		// (in non-timed games,
		// "Time" will decrement into negative numbers to show how much time they are taking)

		// In timed games, a player gains additional time after performing an action
		if t.Options.Timed {
			p.Time += time.Duration(t.Options.TimePerTurn) * time.Second
		}

		g.DatetimeTurnBegin = time.Now()
	}

	// If a player has just taken their final turn,
	// mark all of the cards in their hand as not able to be played
	if g.EndTurn != -1 && g.EndTurn != g.Turn+len(g.Players)+1 {
		for _, c := range p.Hand {
			c.CannotBePlayed = true
		}
	}

	// Increment the turn
	// (but don't increment it if we are on a characters that take two turns in a row)
	if !characterNeedsToTakeSecondTurn(d, g, p) {
		g.Turn++
		if g.TurnsInverted {
			// In Golang, "%" will give the remainder and not the modulus,
			// so we need to ensure that the result is not negative or we will get a
			// "index out of range" error
			g.ActivePlayer += len(g.Players)
			g.ActivePlayer = (g.ActivePlayer - 1) % len(g.Players)
		} else {
			g.ActivePlayer = (g.ActivePlayer + 1) % len(g.Players)
		}
	}
	np := g.Players[g.ActivePlayer] // The next player
	nps := t.Players[np.Index].Session

	// Check for character-related softlocks
	// (we will set the strikes to 3 if there is a softlock)
	characterCheckSoftlock(g, np)

	// Check for end game states
	if g.CheckEnd() {
		// Append a game over action
		g.Actions = append(g.Actions, ActionGameOver{
			Type:         "gameOver",
			EndCondition: g.EndCondition,
			PlayerIndex:  g.EndPlayer,
		})
		t.NotifyGameAction()

		var text string
		if g.EndCondition > EndConditionNormal {
			text = "Players lose!"
		} else {
			text = "Players score " + strconv.Itoa(g.Score) + " points."
		}
		g.Actions = append(g.Actions, ActionText{
			Type: "text",
			Text: text,
		})
		t.NotifyGameAction()
		logger.Info(t.GetName() + " " + text)
	}

	// Send the new turn
	// This must be below the end-game text (e.g. "Players lose!"),
	// so that it is combined with the final action
	t.NotifyTurn()

	if g.EndCondition == EndConditionInProgress {
		logger.Info(t.GetName() + " It is now " + np.Name + "'s turn.")
	} else if g.EndCondition == EndConditionNormal {
		if g.Score == variants[g.Options.VariantName].MaxScore {
			g.Sound = "finished_perfect"
		} else {
			// The players did got get a perfect score, but they did not strike out either
			g.Sound = "finished_success"
		}
	} else if g.EndCondition > EndConditionNormal {
		g.Sound = "finished_fail"
	}

	// Tell every client to play a sound as a notification for the action taken
	t.NotifySound()

	if g.EndCondition > EndConditionInProgress {
		g.End()
		return
	}

	// Send the "yourTurn" message to the next player
	nps.NotifyYourTurn(t)

	// Send everyone new clock values
	t.NotifyTime()

<<<<<<< HEAD
	if t.Options.Timed && !t.Replay {
=======
	if t.Options.Timed && !t.ExtraOptions.Replay {
>>>>>>> f69f6d42
		// Start the function that will check to see if the current player has run out of time
		// (since it just got to be their turn)
		go g.CheckTimer(g.Turn, g.PauseCount, np)

		// If the player queued a pause command, then pause the game
		if np.RequestedPause {
			np.RequestedPause = false
			commandPause(nps, &CommandData{
				TableID: t.ID,
				Setting: "pause",
			})
		}
	}
}

func commandActionPlay(s *Session, d *CommandData, g *Game, p *GamePlayer) bool {
	// Validate "Detrimental Character Assignment" restrictions
	if characterCheckPlay(s, d, g, p) {
		g.InvalidActionOccurred = true
		return false
	}

	// Validate deck plays
	if g.Options.DeckPlays &&
		g.DeckIndex == len(g.Deck)-1 && // There is 1 card left in the deck
		d.Target == g.DeckIndex { // The target is the last card left in the deck

		p.PlayDeck()
		return true
	}

	// Validate that the card is in their hand
	if !p.InHand(d.Target) {
		s.Warning("You cannot play a card that is not in your hand.")
		g.InvalidActionOccurred = true
		return false
	}

	c := p.RemoveCard(d.Target)
	g.DoubleDiscard = p.PlayCard(c)
	p.DrawCard()

	return true
}

func commandActionDiscard(s *Session, d *CommandData, g *Game, p *GamePlayer) bool {
	// Validate that the card is in their hand
	if !p.InHand(d.Target) {
		s.Warning("You cannot play a card that is not in your hand.")
		g.InvalidActionOccurred = true
		return false
	}

	// Validate that the team is not at the maximum amount of clues
	// (the client should enforce this, but do a check just in case)
	clueLimit := MaxClueNum
	if strings.HasPrefix(g.Options.VariantName, "Clue Starved") {
		clueLimit *= 2
	}
	if g.ClueTokens == clueLimit {
		s.Warning("You cannot discard while the team has " + strconv.Itoa(MaxClueNum) + " clues.")
		g.InvalidActionOccurred = true
		return false
	}

	// Validate "Detrimental Character Assignment" restrictions
	if characterCheckDiscard(s, g, p) {
		g.InvalidActionOccurred = true
		return false
	}

	g.ClueTokens++
	c := p.RemoveCard(d.Target)
	g.DoubleDiscard = p.DiscardCard(c)
	characterShuffle(g, p)
	p.DrawCard()

	// Mark that the blind-play streak has ended
	g.BlindPlays = 0

	// Mark that the misplay streak has ended
	g.Misplays = 0

	return true
}

func commandActionClue(s *Session, d *CommandData, g *Game, p *GamePlayer) bool {
	// Validate that the target of the clue is sane
	if d.Target < 0 || d.Target > len(g.Players)-1 {
		s.Warning("That is an invalid clue target.")
		g.InvalidActionOccurred = true
		return false
	}

	// Validate that the player is not giving a clue to themselves
	if g.ActivePlayer == d.Target {
		s.Warning("You cannot give a clue to yourself.")
		g.InvalidActionOccurred = true
		return false
	}

	// Validate that there are clues available to use
	if g.ClueTokens == 0 {
		s.Warning("You cannot give a clue when the team has 0 clues left.")
		g.InvalidActionOccurred = true
		return false
	}
	if strings.HasPrefix(g.Options.VariantName, "Clue Starved") && g.ClueTokens == 1 {
		s.Warning("You cannot give a clue when the team only has 0.5 clues.")
		g.InvalidActionOccurred = true
		return false
	}

	// Convert the incoming data to a clue object
	clue := NewClue(d)

	// Validate the clue value
	if clue.Type == ClueTypeColor {
		if clue.Value < 0 || clue.Value > len(variants[g.Options.VariantName].ClueColors)-1 {
			s.Warning("You cannot give a color clue with a value of " +
				"\"" + strconv.Itoa(clue.Value) + "\".")
			g.InvalidActionOccurred = true
			return false
		}
	} else if clue.Type == ClueTypeRank {
		if !intInSlice(clue.Value, variants[g.Options.VariantName].ClueRanks) {
			s.Warning("You cannot give a rank clue with a value of " +
				"\"" + strconv.Itoa(clue.Value) + "\".")
			g.InvalidActionOccurred = true
			return false
		}
	} else {
		s.Warning("The clue type of " + strconv.Itoa(clue.Type) + " is invalid..")
		g.InvalidActionOccurred = true
		return false
	}

	// Validate special variant restrictions
	if strings.HasPrefix(g.Options.VariantName, "Alternating Clues") &&
		clue.Type == g.LastClueTypeGiven {

		s.Warning("You cannot give two clues of the same time in a row in this variant.")
		g.InvalidActionOccurred = true
		return false
	}

	// Validate "Detrimental Character Assignment" restrictions
	if characterValidateClue(s, d, g, p) {
		g.InvalidActionOccurred = true
		return false
	}

	// Validate that the clue touches at least one card
	p2 := g.Players[d.Target] // The target of the clue
	touchedAtLeastOneCard := false
	for _, c := range p2.Hand {
		if variantIsCardTouched(g.Options.VariantName, clue, c) {
			touchedAtLeastOneCard = true
			break
		}
	}
	if !touchedAtLeastOneCard &&
		// Make an exception if they have the optional setting for "Empty Clues" turned on
		!g.Options.EmptyClues &&
		// Make an exception for variants where color clues are always allowed
		(!variants[g.Options.VariantName].ColorCluesTouchNothing || clue.Type != ClueTypeColor) &&
		// Make an exception for variants where rank clues are always allowed
		(!variants[g.Options.VariantName].RankCluesTouchNothing || clue.Type != ClueTypeRank) &&
		// Make an exception for certain characters
		!characterEmptyClueAllowed(d, g, p) {

		s.Warning("You cannot give a clue that touches 0 cards in the hand.")
		g.InvalidActionOccurred = true
		return false
	}

	p.GiveClue(d)

	// Mark that the blind-play streak has ended
	g.BlindPlays = 0

	// Mark that the misplay streak has ended
	g.Misplays = 0

	return true
}

func commandActionGameOver(s *Session, d *CommandData, g *Game, p *GamePlayer) bool {
	// Local variables
	t := g.Table

	// A "gameOver" action is a special action type sent by the server to itself when it needs to
	// end an ongoing game
	// The value will correspond to the end condition (see "endCondition" in "constants.go")
	// Validate the value
	if d.Value != EndConditionTimeout &&
		d.Value != EndConditionIdleTimeout {

		s.Warning("That is not a valid value for the game over action.")
		g.InvalidActionOccurred = true
		return false
	}

	g.Strikes = 3
	g.EndCondition = d.Value
	g.EndPlayer = g.ActivePlayer

	var text string
	if d.Value == EndConditionTimeout {
		text = p.Name + " ran out of time!"
	} else if d.Value == EndConditionIdleTimeout {
		text = "Players were idle for too long."
	}
	g.Actions = append(g.Actions, ActionText{
		Type: "text",
		Text: text,
	})
	t.NotifyGameAction()

	return true
}<|MERGE_RESOLUTION|>--- conflicted
+++ resolved
@@ -235,11 +235,7 @@
 	// Send everyone new clock values
 	t.NotifyTime()
 
-<<<<<<< HEAD
-	if t.Options.Timed && !t.Replay {
-=======
 	if t.Options.Timed && !t.ExtraOptions.Replay {
->>>>>>> f69f6d42
 		// Start the function that will check to see if the current player has run out of time
 		// (since it just got to be their turn)
 		go g.CheckTimer(g.Turn, g.PauseCount, np)
