package main // In Go, executable commands must always use package main

// This file contains the entry point for the Hanabi server software

import (
	"io/ioutil"
	"os"
	"os/exec"
	"path"
	"path/filepath"
	"strings"
	"time"

	"github.com/getsentry/sentry-go"
	"github.com/joho/godotenv"
)

var (
	projectPath       string
	dataPath          string
	versionPath       string
	tablesPath        string
	specificDealsPath string

	logger           *Logger
	gitCommitOnStart string
	isDev            bool
	usingSentry      bool
	models           *Models
	datetimeStarted  time.Time
	tables           = make(map[int]*Table) // Defined in "table.go"
	// For storing all of the random words (used for random table names)
	wordList = make([]string, 0)
)

func main() {
	// Initialize logging (in "logger.go")
	logger = NewLogger()

	// Welcome message
	logger.Info("+-----------------------+")
	logger.Info("| Starting hanabi-live. |")
	logger.Info("+-----------------------+")

	// Get the project path
	// https://stackoverflow.com/questions/18537257/
	if v, err := os.Executable(); err != nil {
		logger.Fatal("Failed to get the path of the currently running executable:", err)
	} else {
		projectPath = filepath.Dir(v)
	}

	// Check to see if the data path exists
	dataPath = path.Join(projectPath, "data")
	if _, err := os.Stat(dataPath); os.IsNotExist(err) {
		logger.Fatal("The data path of \"" + dataPath + "\" does not exist. " +
			"This directory should always exist; please try re-cloning the repository.")
		return
	} else if err != nil {
		logger.Fatal("Failed to check if the \""+dataPath+"\" file exists:", err)
		return
	}

	// Check to see if the version file exists
	// (which informs us about what the version the client is currently compiled at)
	versionPath = path.Join(projectPath, "public", "js", "bundles", "version.txt")
	if _, err := os.Stat(versionPath); os.IsNotExist(err) {
		logger.Fatal("The \"" + versionPath + "\" file does not exist. " +
			"Did you run the \"install_dependencies.sh\" script before running the server? " +
			"This file should automatically be created when building the client.")
		return
	} else if err != nil {
		logger.Fatal("Failed to check if the \""+versionPath+"\" file exists:", err)
		return
	}

	// Check to see if the "ongoing_tables" directory exists
	tablesPath = path.Join(dataPath, "ongoing_tables")
	if _, err := os.Stat(tablesPath); os.IsNotExist(err) {
		if err2 := os.MkdirAll(tablesPath, 0755); err2 != nil {
			logger.Fatal("Failed to create the \""+tablesPath+"\" directory:", err2)
			return
		}
	} else if err != nil {
		logger.Fatal("Failed to check if the \""+tablesPath+"\" file exists:", err)
		return
	}

	// Check to see if the "specific_deals" directory exists
	specificDealsPath = path.Join(dataPath, "specific_deals")
	if _, err := os.Stat(tablesPath); os.IsNotExist(err) {
		if err2 := os.MkdirAll(tablesPath, 0755); err2 != nil {
			logger.Fatal("Failed to create the \""+specificDealsPath+"\" directory:", err2)
			return
		}
	} else if err != nil {
		logger.Fatal("Failed to check if the \""+specificDealsPath+"\" file exists:", err)
		return
	}

	// Record the commit that corresponds with when the Golang code was compiled
	// (this is useful to know what version of the server is running,
	// since it is possible to update the client without restarting the server)
	cmd := exec.Command("git", "rev-parse", "HEAD")
	if stdout, err := cmd.Output(); err != nil {
		logger.Fatal("Failed to perform a \"git rev-parse HEAD\":", err)
		return
	} else {
		gitCommitOnStart = strings.TrimSpace(string(stdout))
	}

	// Check to see if the ".env" file exists
	envPath := path.Join(projectPath, ".env")
	if _, err := os.Stat(envPath); os.IsNotExist(err) {
		logger.Fatal("The \"" + envPath + "\" file does not exist. " +
			"Did you run the \"install_dependencies.sh\" script before running the server? " +
			"This file should automatically be created when running this script.")
		return
	} else if err != nil {
		logger.Fatal("Failed to check if the \""+envPath+"\" file exists:", err)
		return
	}

	// Load the ".env" file which contains environment variables with secret values
	if err := godotenv.Load(envPath); err != nil {
		logger.Fatal("Failed to load the \".env\" file:", err)
		return
	}

	if os.Getenv("DOMAIN") == "" ||
		os.Getenv("DOMAIN") == "localhost" ||
		strings.HasPrefix(os.Getenv("DOMAIN"), "192.168.") ||
		strings.HasPrefix(os.Getenv("DOMAIN"), "10.") {

		isDev = true
<<<<<<< HEAD
	}

	// If we are running in a development environment, change some constants
	if isDev {
		idleGameTimeout = idleGameTimeoutDev
=======
>>>>>>> f69f6d42
	}

	// Initialize Sentry (in "sentry.go")
	usingSentry = sentryInit()
	if usingSentry {
		// Flush buffered events before the program terminates
		// https://github.com/getsentry/sentry-go
		defer sentry.Flush(2 * time.Second)
	}

	// Initialize the database model (in "models.go")
	if v, err := modelsInit(); err != nil {
		logger.Fatal("Failed to open the database:", err)
		return
	} else {
		models = v
	}
	defer models.Close()

	// Validate that the database exists
	if err := models.Metadata.TestDatabase(); err != nil {
		if strings.Contains(err.Error(), "Unknown database") {
			logger.Fatal("The \"" + dbName + "\" database does not exist. " +
				"Please follow the instructions located in the \"docs/INSTALL.md\" file in order to set up the database.")
			return
		}

		logger.Error("Failed to run the database test query:", err)
		logger.Fatal("Try re-running the \"install/install_database_schema.sh\" script in order to re-initialize the database.")
		return
	}

	colorsInit()   // (in "colors.go")
	suitsInit()    // (in "suits.go")
	variantsInit() // (in "variants.go")

	// Initialize the action functions command map (in "command_action.go")
	actionsFunctionsInit()

	// Initialize the replay action functions command map (in "command_replay_action.go")
	replayActionsFunctionsInit()

	// Initialize "Detrimental Character Assignments" (in "characters.go")
	characterInit()

	// Initialize the word list
	wordListPath := path.Join(dataPath, "word_list.txt")
	if v, err := ioutil.ReadFile(wordListPath); err != nil {
		logger.Fatal("Failed to read the \""+wordListPath+"\" file:", err)
		return
	} else {
		wordListString := string(v)
		wordListString = strings.TrimSpace(wordListString)
		wordList = strings.Split(wordListString, "\n")
	}

	// Start the Discord bot (in "discord.go")
	discordInit()

	// Get the people on the waiting list from the database (in "waitingList.go")
	waitingListInit()

	// Initialize a WebSocket router using the Melody framework (in "websocket.go")
	websocketInit()

	// Initialize chat commands (in "chatCommand.go")
	chatCommandInit()

	// Record the time that the server started
	datetimeStarted = time.Now()

	// Restore tables that were ongoing at the time of the last server restart
	restoreTables()

	// Initialize an HTTP router that will only listen locally for maintenance-related commands
	// (in "httpLocalhost.go")
	// (the "ListenAndServe" functions located inside here are blocking)
	go httpLocalhostInit()

	// Initialize an HTTP router using the Gin framework (in "http.go")
	// (the "ListenAndServe" functions located inside here are blocking)
	httpInit()
}<|MERGE_RESOLUTION|>--- conflicted
+++ resolved
@@ -133,14 +133,6 @@
 		strings.HasPrefix(os.Getenv("DOMAIN"), "10.") {
 
 		isDev = true
-<<<<<<< HEAD
-	}
-
-	// If we are running in a development environment, change some constants
-	if isDev {
-		idleGameTimeout = idleGameTimeoutDev
-=======
->>>>>>> f69f6d42
 	}
 
 	// Initialize Sentry (in "sentry.go")
